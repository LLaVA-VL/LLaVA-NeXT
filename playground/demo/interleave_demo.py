
# from .demo_modelpart import InferenceDemo
import gradio as gr
import os
# import time
import cv2


# import copy
import torch
# import random
import numpy as np

from llava import conversation as conversation_lib
from llava.constants import DEFAULT_IMAGE_TOKEN


from llava.constants import IMAGE_TOKEN_INDEX, DEFAULT_IMAGE_TOKEN, DEFAULT_IM_START_TOKEN, DEFAULT_IM_END_TOKEN
from llava.conversation import conv_templates, SeparatorStyle
from llava.model.builder import load_pretrained_model
from llava.utils import disable_torch_init
from llava.mm_utils import tokenizer_image_token, get_model_name_from_path, KeywordsStoppingCriteria

from PIL import Image

import requests
from PIL import Image
from io import BytesIO
from transformers import TextStreamer

class InferenceDemo(object):
    def __init__(self,args,model_path,tokenizer, model, image_processor, context_len) -> None:
        disable_torch_init()

        
        self.tokenizer, self.model, self.image_processor, self.context_len = tokenizer, model, image_processor, context_len

        if "llama-2" in model_name.lower():
            conv_mode = "llava_llama_2"
        elif "v1" in model_name.lower():
            conv_mode = "llava_v1"
        elif "mpt" in model_name.lower():
            conv_mode = "mpt"
        elif 'qwen' in model_name.lower():
            conv_mode = "qwen_1_5"
        else:
            conv_mode = "llava_v0"

        if args.conv_mode is not None and conv_mode != args.conv_mode:
            print("[WARNING] the auto inferred conversation mode is {}, while `--conv-mode` is {}, using {}".format(conv_mode, args.conv_mode, args.conv_mode))
        else:
            args.conv_mode = conv_mode
        self.conv_mode=conv_mode
        self.conversation = conv_templates[args.conv_mode].copy()
        self.num_frames = args.num_frames



def is_valid_video_filename(name):
    video_extensions = ['avi', 'mp4', 'mov', 'mkv', 'flv', 'wmv', 'mjpeg']
    
    ext = name.split('.')[-1].lower()
    
    if ext in video_extensions:
        return True
    else:
        return False

def sample_frames(video_file, num_frames) :
    video = cv2.VideoCapture(video_file)
    total_frames = int(video.get(cv2.CAP_PROP_FRAME_COUNT))
    interval = total_frames // num_frames
    frames = []
    for i in range(total_frames):
        ret, frame = video.read()
        pil_img = Image.fromarray(cv2.cvtColor(frame, cv2.COLOR_BGR2RGB))
        if not ret:
            continue
        if i % interval == 0:
            frames.append(pil_img)
    video.release()
    return frames

def load_image(image_file):
    if image_file.startswith("http") or image_file.startswith("https"):
        response = requests.get(image_file)
        if response.status_code == 200:
            image = Image.open(BytesIO(response.content)).convert("RGB")
        else:
            print('failed to load the image')
    else:
        print('Load image from local file')
        print(image_file)
        image = Image.open(image_file).convert("RGB")
        
    return image


def clear_history(history):

    our_chatbot.conversation = conv_templates[our_chatbot.conv_mode].copy()

    return None
def clear_response(history):
    for index_conv in range(1, len(history)):
        # loop until get a text response from our model.
        conv = history[-index_conv]
        if not (conv[0] is None):
            break
    question = history[-index_conv][0]
    history = history[:-index_conv]
    return history, question

def print_like_dislike(x: gr.LikeData):
    print(x.index, x.value, x.liked)



def add_message(history, message):
    # history=[]
    global our_chatbot
    if len(history)==0:
        our_chatbot = InferenceDemo(args,model_path,tokenizer, model, image_processor, context_len)
        
    for x in message["files"]:
        history.append(((x,), None))
    if message["text"] is not None:
        history.append((message["text"], None))
    return history, gr.MultimodalTextbox(value=None, interactive=False)

def bot(history):
    text=history[-1][0]
    images_this_term=[]
    text_this_term=''
    # import pdb;pdb.set_trace()
    num_new_images = 0
    for i,message in enumerate(history[:-1]):
        if type(message[0]) is tuple:
            images_this_term.append(message[0][0])
            if is_valid_video_filename(message[0][0]):
                num_new_images+=our_chatbot.num_frames
            else:
                num_new_images+=1
        else:
            num_new_images=0
            
    # for message in history[-i-1:]:
    #     images_this_term.append(message[0][0])

    assert len(images_this_term)>0, "must have an image"
    # image_files = (args.image_file).split(',')
    # image = [load_image(f) for f in images_this_term if f]
    image_list=[]
    for f in images_this_term:
        if is_valid_video_filename(f):
            image_list+=sample_frames(f, our_chatbot.num_frames)
        else:
            image_list.append(load_image(f))
    image_tensor = [our_chatbot.image_processor.preprocess(f, return_tensors="pt")["pixel_values"][0].half().to(our_chatbot.model.device) for f in image_list]

    image_tensor = torch.stack(image_tensor)
    image_token = DEFAULT_IMAGE_TOKEN*num_new_images
    # if our_chatbot.model.config.mm_use_im_start_end:
    #     inp = DEFAULT_IM_START_TOKEN + image_token + DEFAULT_IM_END_TOKEN + "\n" + inp
    # else:
    inp=text
    inp = image_token+ "\n" + inp
    our_chatbot.conversation.append_message(our_chatbot.conversation.roles[0], inp)
    # image = None
    our_chatbot.conversation.append_message(our_chatbot.conversation.roles[1], None)
    prompt = our_chatbot.conversation.get_prompt()

    input_ids = tokenizer_image_token(prompt, our_chatbot.tokenizer, IMAGE_TOKEN_INDEX, return_tensors="pt").unsqueeze(0).to(our_chatbot.model.device)
    stop_str = our_chatbot.conversation.sep if our_chatbot.conversation.sep_style != SeparatorStyle.TWO else our_chatbot.conversation.sep2
    keywords = [stop_str]
    stopping_criteria = KeywordsStoppingCriteria(keywords, our_chatbot.tokenizer, input_ids)
    streamer = TextStreamer(our_chatbot.tokenizer, skip_prompt=True, skip_special_tokens=True)
    # import pdb;pdb.set_trace()
    with torch.inference_mode():
        output_ids = our_chatbot.model.generate(input_ids, images=image_tensor, do_sample=True, temperature=0.2, max_new_tokens=1024, streamer=streamer, use_cache=False, stopping_criteria=[stopping_criteria])

    outputs = our_chatbot.tokenizer.decode(output_ids[0]).strip()
    if outputs.endswith(stop_str):
        outputs = outputs[:-len(stop_str)]
    our_chatbot.conversation.messages[-1][-1] = outputs
   
    history[-1]=[text,outputs]
    
    return history
txt = gr.Textbox(
    scale=4,
    show_label=False,
    placeholder="Enter text and press enter.",
    container=False,
)
with gr.Blocks() as demo:
    # Informations
    title_markdown = ("""
        # LLaVA-NeXT Interleave
        [[Blog]](https://llava-vl.github.io/blog/2024-06-16-llava-next-interleave/)  [[Code]](https://github.com/LLaVA-VL/LLaVA-NeXT) [[Model]](https://huggingface.co/lmms-lab/llava-next-interleave-7b)
    """)
    tos_markdown = ("""
    ### TODO!. Terms of use
    By using this service, users are required to agree to the following terms:
    The service is a research preview intended for non-commercial use only. It only provides limited safety measures and may generate offensive content. It must not be used for any illegal, harmful, violent, racist, or sexual purposes. The service may collect user dialogue data for future research.
    Please click the "Flag" button if you get any inappropriate answer! We will collect those to keep improving our moderator.
    For an optimal experience, please use desktop computers for this demo, as mobile devices may compromise its quality.
    """)
    learn_more_markdown = ("""
    ### TODO!. License
    The service is a research preview intended for non-commercial use only, subject to the model [License](https://github.com/facebookresearch/llama/blob/main/MODEL_CARD.md) of LLaMA, [Terms of Use](https://openai.com/policies/terms-of-use) of the data generated by OpenAI, and [Privacy Practices](https://chrome.google.com/webstore/detail/sharegpt-share-your-chatg/daiacboceoaocpibfodeljbdfacokfjb) of ShareGPT. Please contact us if you find any potential violation.
    """)
    models = [
        "LLaVA-Interleave-7B",
    ]
    cur_dir = os.path.dirname(os.path.abspath(__file__))
    gr.Markdown(title_markdown)

    chatbot = gr.Chatbot(
        [],
        elem_id="chatbot",
        bubble_full_width=False
    )
    chat_input = gr.MultimodalTextbox(interactive=True, file_types=["image","video"], placeholder="Enter message or upload file...", show_label=False)
    
    

    with gr.Row():
        upvote_btn = gr.Button(value="👍  Upvote", interactive=True)
        downvote_btn = gr.Button(value="👎  Downvote", interactive=True)
        flag_btn = gr.Button(value="⚠️  Flag", interactive=True)
        #stop_btn = gr.Button(value="⏹️  Stop Generation", interactive=True)
        regenerate_btn = gr.Button(value="🔄  Regenerate", interactive=True)
        clear_btn = gr.Button(value="🗑️  Clear history", interactive=True)
    chat_msg = chat_input.submit(add_message, [chatbot, chat_input], [chatbot, chat_input])
    bot_msg = chat_msg.then(bot, chatbot, chatbot, api_name="bot_response")
    bot_msg.then(lambda: gr.MultimodalTextbox(interactive=True), None, [chat_input])

    chatbot.like(print_like_dislike, None, None)
    clear_btn.click(fn=clear_history, inputs=[chatbot], outputs=[chatbot], api_name="clear_all")
    with gr.Column():
        gr.Examples(examples=[
            [{"files": [f"{cur_dir}/examples/code1.jpeg",f"{cur_dir}/examples/code2.jpeg"], "text": "Please pay attention to the movement of the object from the first image to the second image, then write a HTML code to show this movement."}],
            [{"files": [f"{cur_dir}/examples/shub.jpg",f"{cur_dir}/examples/shuc.jpg",f"{cur_dir}/examples/shud.jpg"], "text": "what is fun about the images?"}],
            [{"files": [f"{cur_dir}/examples/iphone-15-price-1024x576.jpg",f"{cur_dir}/examples/dynamic-island-1024x576.jpg",f"{cur_dir}/examples/iphone-15-colors-1024x576.jpg",f"{cur_dir}/examples/Iphone-15-Usb-c-charger-1024x576.jpg",f"{cur_dir}/examples/A-17-processors-1024x576.jpg"], "text": "The images are the PPT of iPhone 15 review. can you summarize the main information?"}],
            [{"files": [f"{cur_dir}/examples/fangao3.jpeg",f"{cur_dir}/examples/fangao2.jpeg",f"{cur_dir}/examples/fangao1.jpeg"], "text": "Do you kown who draw these paintings?"}],
            [{"files": [f"{cur_dir}/examples/oprah-winfrey-resume.png",f"{cur_dir}/examples/steve-jobs-resume.jpg"], "text": "Hi, there are two candidates, can you provide a brief description for each of them for me?"}],
            [{"files": [f"{cur_dir}/examples/original_bench.jpeg",f"{cur_dir}/examples/changed_bench.jpeg"], "text": "How to edit image1 to make it look like image2?"}],
<<<<<<< HEAD
            [{"files": [f"{cur_dir}/examples/twitter2.jpeg",f"{cur_dir}/examples/twitter3.jpeg",f"{cur_dir}/examples/twitter4.jpeg"], "text": "Please write a twitter blog post with the images."}],
            [{"files": [f"{cur_dir}/examples/twitter3.jpeg",f"{cur_dir}/examples/twitter4.jpeg"], "text": "Please write a twitter blog post with the images."}],
            # [{"files": [f"playground/demo/examples/lion1_.mp4",f"playground/demo/examples/lion2_.mp4"], "text": "The input contains two videos, the first half is the first video and the second half is the second video. What is the difference between the two videos?"}],
            
=======
            [{"files": [f"{cur_dir}/examples/startup.png",f"{cur_dir}/examples/bigcompany.png"], "text": "What if fun about the images?"}],
            [{"files": [f"{cur_dir}/examples/resumea.png",f"{cur_dir}/examples/resumeb.jpg"], "text": "what do you think about this candidate?"}],
            [{"files": [f"{cur_dir}/examples/twitter1.jpeg",f"{cur_dir}/examples/twitter2.jpeg",f"{cur_dir}/examples/twitter3.jpeg",f"{cur_dir}/examples/twitter4.jpeg"], "text": "Please write a blog post for the images."}],
>>>>>>> f4d1155d

            
        ], inputs=[chat_input], label="Compare images: ")

demo.queue()
if __name__ == "__main__":
    import argparse
    argparser = argparse.ArgumentParser()
    argparser.add_argument("--server_name", default="0.0.0.0", type=str)
    argparser.add_argument("--port", default="6123", type=str)
    argparser.add_argument("--model_path", default="", type=str)
    # argparser.add_argument("--model-path", type=str, default="facebook/opt-350m")
    argparser.add_argument("--model-base", type=str, default=None)
    argparser.add_argument("--num-gpus", type=int, default=1)
    argparser.add_argument("--conv-mode", type=str, default=None)
    argparser.add_argument("--temperature", type=float, default=0.2)
    argparser.add_argument("--max-new-tokens", type=int, default=512)
    argparser.add_argument("--num_frames", type=int, default=16)
    argparser.add_argument("--load-8bit", action="store_true")
    argparser.add_argument("--load-4bit", action="store_true")
    argparser.add_argument("--debug", action="store_true")
    
    args = argparser.parse_args()
    model_path = args.model_path
    filt_invalid="cut"
    model_name = get_model_name_from_path(args.model_path)
    tokenizer, model, image_processor, context_len = load_pretrained_model(args.model_path, args.model_base, model_name, args.load_8bit, args.load_4bit)
    our_chatbot = None
    # import pdb;pdb.set_trace()
    try:
        demo.launch(server_name=args.server_name, server_port=int(args.port),share=True)
    except Exception as e:
        args.port=int(args.port)+1
        print(f"Port {args.port} is occupied, try port {args.port}")
        demo.launch(server_name=args.server_name, server_port=int(args.port),share=True)<|MERGE_RESOLUTION|>--- conflicted
+++ resolved
@@ -246,16 +246,11 @@
             [{"files": [f"{cur_dir}/examples/fangao3.jpeg",f"{cur_dir}/examples/fangao2.jpeg",f"{cur_dir}/examples/fangao1.jpeg"], "text": "Do you kown who draw these paintings?"}],
             [{"files": [f"{cur_dir}/examples/oprah-winfrey-resume.png",f"{cur_dir}/examples/steve-jobs-resume.jpg"], "text": "Hi, there are two candidates, can you provide a brief description for each of them for me?"}],
             [{"files": [f"{cur_dir}/examples/original_bench.jpeg",f"{cur_dir}/examples/changed_bench.jpeg"], "text": "How to edit image1 to make it look like image2?"}],
-<<<<<<< HEAD
             [{"files": [f"{cur_dir}/examples/twitter2.jpeg",f"{cur_dir}/examples/twitter3.jpeg",f"{cur_dir}/examples/twitter4.jpeg"], "text": "Please write a twitter blog post with the images."}],
             [{"files": [f"{cur_dir}/examples/twitter3.jpeg",f"{cur_dir}/examples/twitter4.jpeg"], "text": "Please write a twitter blog post with the images."}],
             # [{"files": [f"playground/demo/examples/lion1_.mp4",f"playground/demo/examples/lion2_.mp4"], "text": "The input contains two videos, the first half is the first video and the second half is the second video. What is the difference between the two videos?"}],
             
-=======
-            [{"files": [f"{cur_dir}/examples/startup.png",f"{cur_dir}/examples/bigcompany.png"], "text": "What if fun about the images?"}],
-            [{"files": [f"{cur_dir}/examples/resumea.png",f"{cur_dir}/examples/resumeb.jpg"], "text": "what do you think about this candidate?"}],
-            [{"files": [f"{cur_dir}/examples/twitter1.jpeg",f"{cur_dir}/examples/twitter2.jpeg",f"{cur_dir}/examples/twitter3.jpeg",f"{cur_dir}/examples/twitter4.jpeg"], "text": "Please write a blog post for the images."}],
->>>>>>> f4d1155d
+
 
             
         ], inputs=[chat_input], label="Compare images: ")
